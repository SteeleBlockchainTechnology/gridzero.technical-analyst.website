import { GoogleGenerativeAI } from "@google/generative-ai";
import axios from 'axios';
import { api } from "./api";
<<<<<<< HEAD

=======
>>>>>>> b2f54cb7
const genAI = new GoogleGenerativeAI(import.meta.env.VITE_GEMINI_API_KEY);

interface TechnicalIndicators {
  currentPrice: number;
  price_change_24h: number;
  rsi: number;
  macd: {
    value: number;
    signal: number;
    histogram: number;
    interpretation: string;
  };
  ma20: number;
  ma50: number;
  ma200: number;
  volumeChange: number;
  marketPhase: string;
  volatility: number;
  support: number;
  resistance: number;
}

interface DetailedAnalysis {
  summary: string;
  aiAnalysis: string;
  priceTargets: {
    '24H': { range: string; confidence: string };
    '7D': { range: string; confidence: string };
    '30D': { range: string; confidence: string };
  };
  signals: Array<{
    text: string;
    importance: string;
  }>;
  strategy: {
    position: string;
    entry: string;
    stop: string;
    target: string;
  };
  marketStructure: {
    trend: string;
  };
}

interface ParsedSections {
  summary: string[];
  predictions: {
    shortTerm: string;
    midTerm: string;
    longTerm: string;
  };
  signals: Array<{ text: string; type: string }>;
  strategy: Array<{
    position: string;
    entry: string;
    stop: string;
    target: string;
  }>;
  reasoning: string[];
}

class AnalysisService {
  private async getHistoricalData(crypto: string, days: number = 200) {
    try {
      console.log(`Fetching historical data for ${crypto}...`);
      const response = await axios.get(
        `http://localhost:3001/api/crypto/history/${crypto}`, {
          params: {
            days: days,
            interval: 'daily'
          }
        }
      );
      console.log('Historical data response:', response.data);
      
      if (response.data && Array.isArray(response.data.prices)) {
        const sortedPrices = response.data.prices.sort((a: any, b: any) => 
          new Date(a.date).getTime() - new Date(b.date).getTime()
        );
        const sortedVolumes = response.data.total_volumes.sort((a: any, b: any) => 
          new Date(a.date).getTime() - new Date(b.date).getTime()
        );
        
        return {
          prices: sortedPrices.map((item: any) => item.price),
          volumes: sortedVolumes.map((item: any) => item.value),
          current_price: response.data.current_price,
          market_cap: response.data.market_cap,
          price_change_24h: response.data.price_change_24h
        };
      }
      
      throw new Error('Invalid data format from API');
    } catch (error) {
      console.error('Error fetching historical data:', error);
      throw error;
    }
  }

  private calculateRSI(prices: number[], period: number = 14): number {
    let gains = 0;
    let losses = 0;

    for (let i = 1; i < period + 1; i++) {
      const difference = prices[i] - prices[i - 1];
      if (difference >= 0) {
        gains += difference;
      } else {
        losses -= difference;
      }
    }

    let avgGain = gains / period;
    let avgLoss = losses / period;

    for (let i = period + 1; i < prices.length; i++) {
      const difference = prices[i] - prices[i - 1];
      if (difference >= 0) {
        avgGain = (avgGain * 13 + difference) / period;
        avgLoss = (avgLoss * 13) / period;
      } else {
        avgGain = (avgGain * 13) / period;
        avgLoss = (avgLoss * 13 - difference) / period;
      }
    }

    const rs = avgGain / avgLoss;
    return 100 - (100 / (1 + rs));
  }

  private calculateMACD(prices: number[]) {
    const ema12 = this.calculateEMA(prices, 12);
    const ema26 = this.calculateEMA(prices, 26);
    const macdLine = ema12[ema12.length - 1] - ema26[ema26.length - 1];
    const signalLine = this.calculateEMA([macdLine], 9)[0];
    const histogram = macdLine - signalLine;
    
    return {
      value: macdLine,
      signal: signalLine,
      histogram,
      interpretation: this.interpretMACD(macdLine, signalLine, histogram)
    };
  }

  private interpretMACD(macdLine: number, signalLine: number, histogram: number): string {
    let interpretation = '';

    if (histogram > 0) {
      interpretation = histogram > histogram * 0.1 
        ? 'Strong bullish momentum' 
        : 'Bullish momentum';
    } else {
      interpretation = histogram < -histogram * 0.1 
        ? 'Strong bearish momentum' 
        : 'Bearish momentum';
    }

    if (macdLine > 0 && signalLine > 0) {
      interpretation += ', upward trend';
    } else if (macdLine < 0 && signalLine < 0) {
      interpretation += ', downward trend';
    }

    if (Math.abs(macdLine - signalLine) < 0.1) {
      interpretation += ', potential trend reversal';
    }

    return interpretation;
  }

  private calculateEMA(prices: number[], period: number): number[] {
    const multiplier = 2 / (period + 1);
    const ema = [prices[0]];

    for (let i = 1; i < prices.length; i++) {
      ema.push(
        (prices[i] - ema[i - 1]) * multiplier + ema[i - 1]
      );
    }

    return ema;
  }

  private calculateSMA(prices: number[], period: number = 20): number {
    if (!prices || prices.length === 0) return 0;
    const slice = prices.slice(-period);
    return slice.reduce((sum, price) => sum + price, 0) / slice.length;
  }

  private findSupportResistance(prices: number[]) {
    const sortedPrices = [...prices].sort((a, b) => a - b);
    const q1Index = Math.floor(prices.length * 0.25);
    const q3Index = Math.floor(prices.length * 0.75);

    return {
      support: sortedPrices[q1Index],
      resistance: sortedPrices[q3Index]
    };
  }

  private async getMarketSentiment(crypto: string) {
    try {
      const newsResponse = await api.getNews(crypto);
      const newsItems = newsResponse.news; // Extract the news array
      
      const positiveCount = newsItems.filter(n => n.sentiment === 'positive').length;
      const negativeCount = newsItems.filter(n => n.sentiment === 'negative').length;
      const total = newsItems.length || 1;

      return {
        newsScore: (positiveCount / total) * 100,
        socialScore: Math.random() * 100, // Placeholder for social score
        marketMood: positiveCount > negativeCount ? 'Bullish' : 
                   negativeCount > positiveCount ? 'Bearish' : 'Neutral'
      };
    } catch (error) {
      console.error('Error getting market sentiment:', error);
      return {
        newsScore: 50,
        socialScore: 50,
        marketMood: 'Neutral'
      };
    }
  }

  private calculateStochRSI(prices: number[], period: number = 14): number {
    const rsiValues = [];
    let minRSI = Infinity;
    let maxRSI = -Infinity;
    
    // Calculate RSI values
    for (let i = period; i < prices.length; i++) {
      const rsi = this.calculateRSI(prices.slice(i - period, i + 1));
      rsiValues.push(rsi);
      minRSI = Math.min(minRSI, rsi);
      maxRSI = Math.max(maxRSI, rsi);
    }

    // Calculate Stochastic RSI
    const lastRSI = rsiValues[rsiValues.length - 1];
    return ((lastRSI - minRSI) / (maxRSI - minRSI)) * 100;
  }

  private interpretStochRSI(stochRSI: number): string {
    if (stochRSI > 80) return 'Extremely overbought';
    if (stochRSI > 60) return 'Overbought';
    if (stochRSI < 20) return 'Extremely oversold';
    if (stochRSI < 40) return 'Oversold';
    return 'Neutral';
  }

  private calculateOBV(prices: number[], volumes: number[]): string {
    let obv = 0;
    const obvValues = [0];

    for (let i = 1; i < prices.length; i++) {
      if (prices[i] > prices[i - 1]) {
        obv += volumes[i];
      } else if (prices[i] < prices[i - 1]) {
        obv -= volumes[i];
      }
      obvValues.push(obv);
    }

    // Determine trend
    const recentOBV = obvValues.slice(-5);
    const trend = recentOBV[recentOBV.length - 1] > recentOBV[0] ? 'Bullish' : 'Bearish';
    return trend;
  }

  private calculateVolumeRatio(volumes: number[], period: number = 20): number {
    const currentVolume = volumes[volumes.length - 1];
    const avgVolume = volumes.slice(-period).reduce((a, b) => a + b, 0) / period;
    return currentVolume / avgVolume;
  }

  private determineMarketPhase(prices: number[], ma50: number, ma200: number): string {
    const currentPrice = prices[prices.length - 1];
    const priceAboveMA50 = currentPrice > ma50;
    const priceAboveMA200 = currentPrice > ma200;
    const ma50AboveMA200 = ma50 > ma200;

    if (priceAboveMA50 && priceAboveMA200 && ma50AboveMA200) {
      return 'Bull Market';
    } else if (!priceAboveMA50 && !priceAboveMA200 && !ma50AboveMA200) {
      return 'Bear Market';
    } else if (priceAboveMA200 && !priceAboveMA50) {
      return 'Correction';
    } else {
      return 'Accumulation';
    }
  }

  private calculateVolatility(prices: number[]): number {
    const returns = prices.slice(1).map((price, i) => 
      Math.log(price / prices[i])
    );
    
    return Math.sqrt(
      returns.reduce((sum, ret) => sum + Math.pow(ret, 2), 0) / returns.length
    ) * Math.sqrt(365) * 100;
  }



  private async getAIAnalysis(
    crypto: string,
    technicalIndicators: TechnicalIndicators,
    news: any[],
    sentiment: any
  ): Promise<string> {
    const model = genAI.getGenerativeModel({ model: "gemini-pro" });

    const prompt = `
      Act as an expert quantitative analyst and cryptocurrency trader. Analyze the following comprehensive market data for ${crypto} and provide a detailed strategic analysis:

      PRICE ACTION & TECHNICAL ANALYSIS:
      • Current Price: ${technicalIndicators.currentPrice} USD
      • 24h Change: ${technicalIndicators.price_change_24h}%
      • Key Moving Averages:
        - MA20: ${technicalIndicators.ma20}
        - MA50: ${technicalIndicators.ma50}
        - MA200: ${technicalIndicators.ma200}
      
      MOMENTUM INDICATORS:
      • RSI(14): ${technicalIndicators.rsi} - ${this.interpretRSI(technicalIndicators.rsi)}
      • MACD: 
        - Value: ${technicalIndicators.macd.value}
        - Signal: ${technicalIndicators.macd.signal}
        - Histogram: ${technicalIndicators.macd.histogram}
      • Volume Change: ${technicalIndicators.volumeChange}%
      
      MARKET STRUCTURE:
      • Current Market Phase: ${technicalIndicators.marketPhase}
      • Volatility: ${technicalIndicators.volatility}%
      • Key Price Levels:
        - Support: ${technicalIndicators.support}
        - Resistance: ${technicalIndicators.resistance}
      
      MARKET SENTIMENT:
      • News Sentiment Score: ${sentiment.newsScore}%
      • Market Mood: ${sentiment.marketMood}
      • Recent News Headlines:
      ${news.slice(0, 3).map(n => `  - ${n.title} (${n.sentiment})`).join('\n')}
      
      Based on this comprehensive data, provide a detailed analysis in the following HTML structure. Be extremely analytical and precise, focusing on actionable insights:

      <div class="analysis">
        <div class="summary">
          <h3>Strategic Market Analysis</h3>
          <p class="highlight">[Provide a concise but detailed 2-3 line summary of the current market situation, incorporating price action, technical indicators, and sentiment. Be specific about the market phase and key levels.]</p>
        </div>

        <div class="signals">
          <h3>Critical Trading Signals</h3>
          <ul>
            <li class="signal-item [positive/negative/neutral]">[Technical Signal: Describe specific technical setup or pattern]</li>
            <li class="signal-item [positive/negative/neutral]">[Momentum Signal: Describe momentum status and implications]</li>
            <li class="signal-item [positive/negative/neutral]">[Volume Signal: Describe volume analysis and its significance]</li>
            <li class="signal-item [positive/negative/neutral]">[Sentiment Signal: Describe sentiment impact on price]</li>
          </ul>
        </div>

        <div class="strategy">
          <h3>Strategic Recommendations</h3>
          <div class="position-strategy">
            [Provide specific entry, exit, and position management recommendations based on all available data]
          </div>
          <div class="risk-management">
            <div class="entry">Entry Zones: $[Specify optimal entry ranges with reasoning]</div>
            <div class="stop">Stop Loss: $[Specify stop loss levels with technical justification]</div>
            <div class="target">Targets: $[Specify multiple price targets with technical justification]</div>
          </div>
          <div class="timeframe">
            [Specify optimal trading timeframe based on volatility and market phase]
          </div>
        </div>
      </div>

      Important Guidelines:
      1. Base all analysis on quantitative data provided
      2. Highlight specific technical setups and patterns
      3. Provide concrete price levels for all recommendations
      4. Include risk management considerations
      5. Consider market structure and phase in all recommendations
      6. Integrate sentiment analysis with technical signals
      7. Be precise with numbers and percentages
      8. Focus on actionable insights
      9. Maintain professional, analytical tone
      10. Use technical terminology appropriately

      Remove any markdown formatting and ensure all price levels are properly formatted with $ symbol.
    `;

    const result = await model.generateContent(prompt);
    return result.response.text();
  }

  private interpretRSI(rsi: number): string {
    if (rsi >= 70) return 'Overbought - Consider taking profits';
    if (rsi <= 30) return 'Oversold - Potential buying opportunity';
    if (rsi >= 60) return 'Bullish momentum building';
    if (rsi <= 40) return 'Bearish pressure present';
    return 'Neutral momentum';
  }

  private calculateConfidence(
    rsi: number,
    macd: { value: number; signal: number; histogram: number },
    volumeRatio: number,
    sentiment: any,
    volatilityIndex: number
  ): number {
    // RSI confidence (0-100)
    const rsiConfidence = (() => {
      if (rsi > 70 || rsi < 30) return 90; // Strong signal (overbought/oversold)
      if (rsi > 60 || rsi < 40) return 75; // Moderate signal
      return 50; // Neutral
    })();

    // MACD confidence (0-100)
    const macdConfidence = (() => {
      const signalStrength = Math.abs(macd.histogram) / Math.abs(macd.signal);
      const normalizedStrength = Math.min(100, signalStrength * 100);
      return normalizedStrength;
    })();

    // Volume confidence (0-100)
    const volumeConfidence = (() => {
      if (volumeRatio > 2) return 90; // Very high volume
      if (volumeRatio > 1.5) return 80; // High volume
      if (volumeRatio > 1) return 70; // Above average
      if (volumeRatio > 0.7) return 50; // Normal
      return 30; // Low volume
    })();

    // Sentiment confidence (0-100)
    const sentimentConfidence = (() => {
      const newsScore = sentiment.newsScore || 50;
      const socialScore = sentiment.socialScore || 50;
      return (newsScore + socialScore) / 2;
    })();

    // Volatility impact (0-1)
    const volatilityFactor = Math.max(0.5, 1 - (volatilityIndex / 100));

    // Weight the different components
    const weights = {
      rsi: 0.25,
      macd: 0.25,
      volume: 0.20,
      sentiment: 0.20,
      volatility: 0.10
    };

    // Calculate weighted confidence
    const weightedConfidence = (
      (rsiConfidence * weights.rsi) +
      (macdConfidence * weights.macd) +
      (volumeConfidence * weights.volume) +
      (sentimentConfidence * weights.sentiment)
    ) * volatilityFactor;

    // Ensure confidence is between 30 and 95
    return Math.min(95, Math.max(30, weightedConfidence));
  }


  async getDetailedAnalysis(crypto: string): Promise<DetailedAnalysis> {
    try {
      const historicalData = await this.getHistoricalData(crypto);
      const prices = historicalData.prices;
      const volumes = historicalData.volumes;
      const currentPrice = historicalData.current_price;

      // Calculate all technical indicators
      const rsi = this.calculateRSI(prices);
      const macd = this.calculateMACD(prices);
      
      // Calculate moving averages
      const movingAverages = {
        ma20: this.calculateSMA(prices, 20),
        ma50: this.calculateSMA(prices, 50),
        ma200: this.calculateSMA(prices, 200)
      };

      const { support, resistance } = this.findSupportResistance(prices);
      const volumeRatio = this.calculateVolumeRatio(volumes);
      const volatilityIndex = this.calculateVolatility(prices);
      const stochRSI = this.calculateStochRSI(prices);
      const obvTrend = this.calculateOBV(prices, volumes);
      const marketPhase = this.determineMarketPhase(prices, movingAverages.ma50, movingAverages.ma200);

      // Create technical indicators object with calculated MAs
      const technicalIndicators: TechnicalIndicators = {
        currentPrice,
        price_change_24h: historicalData.price_change_24h,
        rsi,
        macd: {
          value: macd.value,
          signal: macd.signal,
          histogram: macd.histogram,
          interpretation: macd.interpretation
        },
        ma20: movingAverages.ma20,
        ma50: movingAverages.ma50,
        ma200: movingAverages.ma200,
        volumeChange: volumeRatio,
        marketPhase,
        volatility: volatilityIndex,
        support,
        resistance
      };

      // Updated market summary with date-based formatting and current trend lines
      const latestDateIndex = prices.length - 1;
      const latestPrice = prices[latestDateIndex];
      const marketSummary = `${crypto.charAt(0).toUpperCase() + crypto.slice(1)} as of ${new Date().toLocaleDateString()} is in a ${marketPhase} phase, trading at $${latestPrice.toFixed(2)}. RSI is ${rsi.toFixed(2)} (${this.interpretRSI(rsi)}), with MACD indicating ${macd.interpretation}. The volume trend is ${obvTrend} with a ${volumeRatio.toFixed(2)}x change compared to the average volume.`;

      // Get market sentiment and news
      const sentiment = await this.getMarketSentiment(crypto);
      const newsResponse = await api.getNews(crypto);
      const newsItems = newsResponse.news; // Extract the news array

      // Generate signals based on all indicators
      const signals = [
        {
          indicator: 'RSI',
          value: rsi,
          signal: this.interpretRSI(rsi),
          strength: rsi > 70 || rsi < 30 ? 0.8 : 0.5
        },
        {
          indicator: 'MACD',
          value: macd.value,
          signal: macd.interpretation,
          strength: Math.abs(macd.histogram) > 0.1 ? 0.8 : 0.5
        },
        {
          indicator: 'StochRSI',
          value: stochRSI,
          signal: this.interpretStochRSI(stochRSI),
          strength: stochRSI > 80 || stochRSI < 20 ? 0.8 : 0.5
        },
        {
          indicator: 'OBV',
          value: 0,
          signal: obvTrend,
          strength: 0.5
        },
        {
          indicator: 'Market Phase',
          value: 0,
          signal: marketPhase,
          strength: 0.7
        }
      ];

 

      // Generate AI analysis
      const aiAnalysis = await this.getAIAnalysis(
        crypto,
        technicalIndicators,
        newsItems, // Pass the news array
        sentiment
      );

      // Parse AI analysis
      const parsedAnalysis = this.parseAIAnalysis(aiAnalysis);

   

      // Calculate confidence for each timeframe
      const shortTermConfidence = this.calculateConfidence(rsi, macd, volumeRatio, sentiment, volatilityIndex);
      const midTermConfidence = Math.max(30, shortTermConfidence * 0.9); // Slightly lower confidence for mid-term
      const longTermConfidence = Math.max(30, shortTermConfidence * 0.8); // Even lower for long-term
      const volatility = this.calculateVolatility(prices);

      // Calculate price targets
      const priceTargets = {
        shortTerm: {
          low: currentPrice * (1 - volatility * 0.1),
          high: currentPrice * (1 + volatility * 0.1)
        },
        midTerm: {
          low: currentPrice * (1 - volatility * 0.2),
          high: currentPrice * (1 + volatility * 0.2)
        },
        longTerm: {
          low: currentPrice * (1 - volatility * 0.3),
          high: currentPrice * (1 + volatility * 0.3)
        }
      };

      return {
        summary: parsedAnalysis.summary[0] || marketSummary,
        aiAnalysis,
        priceTargets: {
          '24H': {
            range: `$${priceTargets.shortTerm.low.toFixed(2)} - $${priceTargets.shortTerm.high.toFixed(2)}`,
            confidence: shortTermConfidence.toString()
          },
          '7D': {
            range: `$${priceTargets.midTerm.low.toFixed(2)} - $${priceTargets.midTerm.high.toFixed(2)}`,
            confidence: midTermConfidence.toString()
          },
          '30D': {
            range: `$${priceTargets.longTerm.low.toFixed(2)} - $${priceTargets.longTerm.high.toFixed(2)}`,
            confidence: longTermConfidence.toString()
          }
        },
        signals: signals.map(s => ({
          text: `${s.indicator}: ${s.signal}`,
          importance: s.strength > 0.7 ? 'high' : s.strength > 0.4 ? 'medium' : 'low'
        })),
        strategy: {
          position: marketPhase === 'Bull Market' ? 'Long' : 'Short',
          entry: (support + (resistance - support) * 0.382).toString(),
          stop: (support * 0.95).toString(),
          target: resistance.toString()
        },
        marketStructure: {
          trend: marketPhase
        }
      };
    } catch (error) {
      console.error('Error in analysis service:', error);
      throw error;
    }
  }

  private parseAIAnalysis(html: string): ParsedSections {
    const parser = new DOMParser();
    const doc = parser.parseFromString(html, 'text/html');

    const sections: ParsedSections = {
      summary: [],
      predictions: {
        shortTerm: '',
        midTerm: '',
        longTerm: ''
      },
      signals: [],
      strategy: [],
      reasoning: []
    };

    try {
      // Parse summary
      const summaryElement = doc.querySelector('.summary p.highlight');
      if (summaryElement?.textContent) {
        sections.summary = [summaryElement.textContent.trim()];
      }

      // Parse predictions
      const predictionsDiv = doc.querySelector('.predictions');
      if (predictionsDiv) {
        const shortTerm = predictionsDiv.querySelector('.prediction.short .price');
        const midTerm = predictionsDiv.querySelector('.prediction.medium .price');
        const longTerm = predictionsDiv.querySelector('.prediction.long .price');

        sections.predictions = {
          shortTerm: shortTerm?.textContent?.trim() || '',
          midTerm: midTerm?.textContent?.trim() || '',
          longTerm: longTerm?.textContent?.trim() || ''
        };
      }

      // Parse signals
      const signalsList = doc.querySelectorAll('.signals .signal-item');
      signalsList.forEach(signal => {
        const type = signal.classList.contains('positive') ? 'positive' :
                     signal.classList.contains('negative') ? 'negative' : 'neutral';
        sections.signals.push({
          text: signal.textContent?.trim() || '',
          type
        });
      });

      // Parse strategy
      const strategyDiv = doc.querySelector('.strategy');
      if (strategyDiv) {
        const position = strategyDiv.querySelector('.position .value')?.textContent?.trim();
        const entry = strategyDiv.querySelector('.levels .entry')?.textContent?.trim();
        const stop = strategyDiv.querySelector('.levels .stop')?.textContent?.trim();
        const target = strategyDiv.querySelector('.levels .target')?.textContent?.trim();

        if (position || entry || stop || target) {
          sections.strategy.push({
            position: position || 'N/A',
            entry: entry || 'N/A',
            stop: stop || 'N/A',
            target: target || 'N/A'
          });
        }
      }

      // Combine all relevant information into reasoning
      sections.reasoning = [
        ...sections.summary,
        ...sections.signals.map(s => s.text),
        ...(sections.strategy.length > 0 ? [
          `Position: ${sections.strategy[0].position}`,
          `Entry: ${sections.strategy[0].entry}`,
          `Stop: ${sections.strategy[0].stop}`,
          `Target: ${sections.strategy[0].target}`
        ] : [])
      ].filter(Boolean);

    } catch (error) {
      console.error('Error parsing AI analysis:', error);
    }

    return sections;
  }

 

  async getFullAnalysis(crypto: string): Promise<DetailedAnalysis> {
    try {
      // Fetch historical data
      const historicalData = await api.getHistoricalData(crypto);
      console.log('Fetching historical data for', crypto, '...');
      console.log('Historical data response:', historicalData);

      const prices = historicalData.prices;
      const volumes = historicalData.volumes;
      const currentPrice = historicalData.current_price;

      // Calculate technical indicators
      const rsi = this.calculateRSI(prices);
      const macd = this.calculateMACD(prices);
      const stochRSI = this.calculateStochRSI(prices);
      const ma50 = this.calculateSMA(prices, 50);
      const ma200 = this.calculateSMA(prices, 200);
      const { support, resistance } = this.findSupportResistance(prices);
      const volumeRatio = this.calculateVolumeRatio(volumes);
      const volatility = this.calculateVolatility(prices);
      const obvTrend = this.calculateOBV(prices, volumes);
      const marketPhase = this.determineMarketPhase(prices, ma50, ma200);

      // Calculate market sentiment
      const sentiment = await this.getMarketSentiment(crypto);
      const newsResponse = await api.getNews(crypto);
      const newsItems = newsResponse.news;

      // Calculate price targets
      const priceTargets = {
        shortTerm: {
          low: currentPrice * (1 - volatility * 0.1),
          high: currentPrice * (1 + volatility * 0.1)
        },
        midTerm: {
          low: currentPrice * (1 - volatility * 0.2),
          high: currentPrice * (1 + volatility * 0.2)
        },
        longTerm: {
          low: currentPrice * (1 - volatility * 0.3),
          high: currentPrice * (1 + volatility * 0.3)
        }
      };

           // Generate signals based on all indicators
      const signals = [
        {
          indicator: 'RSI',
          value: rsi,
          signal: this.interpretRSI(rsi),
          strength: Math.abs(50 - rsi) / 50
        },
        {
          indicator: 'MACD',
          value: macd.value,
          signal: macd.interpretation,
          strength: Math.abs(macd.value / currentPrice)
        },
        {
          indicator: 'StochRSI',
          value: stochRSI,
          signal: this.interpretStochRSI(stochRSI),
          strength: Math.abs(50 - stochRSI) / 50
        },
        {
          indicator: 'OBV',
          value: 0,
          signal: obvTrend,
          strength: volumeRatio - 1
        }
      ];


      // Generate AI analysis
      const technicalIndicators: TechnicalIndicators = {
        currentPrice,
        price_change_24h: historicalData.price_change_24h,
        rsi,
        macd: {
          value: macd.value,
          signal: macd.signal,
          histogram: macd.histogram,
          interpretation: macd.interpretation
        },
        ma20: this.calculateSMA(prices, 20),
        ma50,
        ma200,
        volumeChange: volumeRatio,
        marketPhase,
        volatility: volatility,
        support,
        resistance
      };

      const aiAnalysis = await this.getAIAnalysis(
        crypto,
        technicalIndicators,
        newsItems, // Pass the news array
        sentiment
      );



      // Updated market summary with date-based formatting and current trend lines
      const latestDateIndex = prices.length - 1;
      const latestPrice = prices[latestDateIndex];
      const marketSummary = `${crypto.charAt(0).toUpperCase() + crypto.slice(1)} as of ${new Date().toLocaleDateString()} is in a ${marketPhase.toLowerCase()} with ${
        signals[0].signal.toLowerCase()
      } momentum and a ${macd.interpretation.toLowerCase()}. Price is ${
        latestPrice > ma50 ? 'above' : 'below'
      } most moving averages, indicating ${
        latestPrice > ma50 && latestPrice > ma200 ? 'bullish momentum' : 'potential trend reversal'
      }.`;

      console.log('Price Targets Calculation:', {
        currentPrice,
        volatility,
        momentum: signals[0].strength,
        rsi,
        macd: macd.value,
        stochRSI
      });
      const baseConfidence = parseFloat((85 - volatility / 2).toFixed(2));


      return {
        summary: marketSummary,
        aiAnalysis,
        priceTargets: {
          '24H': {
            range: `$${priceTargets.shortTerm.low.toFixed(2)} - $${priceTargets.shortTerm.high.toFixed(2)}`,
            confidence: baseConfidence.toString()
          },
          '7D': {
            range: `$${priceTargets.midTerm.low.toFixed(2)} - $${priceTargets.midTerm.high.toFixed(2)}`,
            confidence: Math.max(30, baseConfidence * 0.9).toString()
          },
          '30D': {
            range: `$${priceTargets.longTerm.low.toFixed(2)} - $${priceTargets.longTerm.high.toFixed(2)}`,
            confidence: Math.max(30, baseConfidence * 0.8).toString()
          }
        },
        signals: signals.map(s => ({
          text: `${s.indicator}: ${s.signal}`,
          importance: s.strength > 0.7 ? 'high' : s.strength > 0.4 ? 'medium' : 'low'
        })),
        strategy: {
          position: marketPhase === 'Bull Market' ? 'Long' : 'Short',
          entry: (support + (resistance - support) * 0.382).toString(),
          stop: (support * 0.95).toString(),
          target: resistance.toString()
        },
        marketStructure: {
          trend: marketPhase
        }
      };
    } catch (error) {
      console.error('Error in analysis:', error);
      throw error;
    }
  }
}

export const analysisService = new AnalysisService();<|MERGE_RESOLUTION|>--- conflicted
+++ resolved
@@ -1,10 +1,7 @@
 import { GoogleGenerativeAI } from "@google/generative-ai";
 import axios from 'axios';
 import { api } from "./api";
-<<<<<<< HEAD
-
-=======
->>>>>>> b2f54cb7
+
 const genAI = new GoogleGenerativeAI(import.meta.env.VITE_GEMINI_API_KEY);
 
 interface TechnicalIndicators {
